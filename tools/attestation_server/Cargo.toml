[package]
name = "attestation_server"
version = "0.1.0"
edition = "2021"

[[bin]]
name = "server"
path = "src/bin/server/server_main.rs"

[[bin]]
name = "client"
path = "src/bin/client/client_main.rs"

[[bin]]
name = "idblock-generator"
path = "src/bin/idblock_generator/idblock_generator_main.rs"

[[bin]]
name = "sev-feature-info"
path = "src/bin/sev_feature_info/sev_feature_info_main.rs"

# See more keys and their definitions at https://doc.rust-lang.org/cargo/reference/manifest.html

[dependencies]
tiny_http = "0.12.0"
serde = { version = "1.0", features = ["derive"] }
serde_json = "1.0.114"
reqwest = { version="0.11.26", features = ["blocking","json"] }
<<<<<<< HEAD
# sev = { version="3.1.1", features=["openssl"] }
sev = {git = "https://github.com/SNPGuard/sev.git", branch = "snpguard-stable-6.9", features=["openssl"] }
=======
sev = { version="3.1.1", features=["openssl"] }
>>>>>>> 3f1f6a08
ring = "0.17.8"
hex = "0.4.3"
clap = { version = "4.5.3", features = ["derive"] }
snafu = "0.8.2"
base64 = "0.22.1"
bincode = "1.3.3"
openssl = "0.10.64"
toml = "0.8.12"
hex-buffer-serde = "0.4.0"
indicatif = "0.17.8"<|MERGE_RESOLUTION|>--- conflicted
+++ resolved
@@ -26,12 +26,7 @@
 serde = { version = "1.0", features = ["derive"] }
 serde_json = "1.0.114"
 reqwest = { version="0.11.26", features = ["blocking","json"] }
-<<<<<<< HEAD
-# sev = { version="3.1.1", features=["openssl"] }
-sev = {git = "https://github.com/SNPGuard/sev.git", branch = "snpguard-stable-6.9", features=["openssl"] }
-=======
 sev = { version="3.1.1", features=["openssl"] }
->>>>>>> 3f1f6a08
 ring = "0.17.8"
 hex = "0.4.3"
 clap = { version = "4.5.3", features = ["derive"] }
